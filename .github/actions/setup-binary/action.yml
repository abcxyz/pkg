# Copyright 2023 The Authors (see AUTHORS file)
#
# Licensed under the Apache License, Version 2.0 (the "License");
# you may not use this file except in compliance with the License.
# You may obtain a copy of the License at
#
#     http://www.apache.org/licenses/LICENSE-2.0
#
# Unless required by applicable law or agreed to in writing, software
# distributed under the License is distributed on an "AS IS" BASIS,
# WITHOUT WARRANTIES OR CONDITIONS OF ANY KIND, either express or implied.
# See the License for the specific language governing permissions and
# limitations under the License.

name: 'Setup Binary'

description: |-
  Use this action to install and cache a binary for use within a GitHub workflow. This action wraps the functionality of go-getter to provide advanced download and checksum capabilities.

inputs:
  download_url:
    description: 'The download URL for the binary. This must a valid go-getter URL. See https://github.com/hashicorp/go-getter#url-format'
    required: true
  install_path:
    description: 'The path on disk in which to extract the binary, this cannot be equal to the current directory. Set `add_to_path` to true to add this to the $PATH.'
    required: true
  binary_subpath:
    description: 'The subpath to the binary relative to the install path. This should include the binary name (e.g. dist/binary-name). Required to set the binary as executable and for renaming.'
    required: true
  checksum:
    description: 'The checksum for the downloaded artifact. See https://github.com/hashicorp/go-getter#checksumming'
    required: false
  cache_key:
    description: 'The cache key to use when caching the downloaded binary. If this value is empty, caching will be disabled.'
    required: false
  add_to_path:
    description: 'Add the install_path to the $PATH variable.'
    default: 'false'
    required: false
  destination_subpath:
    description: 'The destination subpath of the binary relative to the install path. This should include the binary name (e.g. dist/binary-name) and is useful for renaming the binary after download.'
    required: false

runs:
  using: 'composite'
  steps:
    - name: 'Validate inputs'
      shell: 'bash'
      env:
        DOWNLOAD_URL: '${{ inputs.download_url }}'
        INSTALL_PATH: '${{ inputs.install_path }}'
        BINARY_SUBPATH: '${{ inputs.binary_subpath }}'
      run: |
        # Validate inputs
        errors=false

        if [[ -z "${DOWNLOAD_URL}" ]]; then
          errors=true
          echo "::error ::download_url is a required input"
        fi

        if [[ -z "${INSTALL_PATH}" ]]; then
          errors=true
          echo "::error ::install_path is a required input"
        elif [[ "${INSTALL_PATH}" == "." || "${INSTALL_PATH}" == "${GITHUB_WORKSPACE}" ]]; then
          errors=true
          echo "::error ::install_path is a required input"
        fi

        if [[ -z "${BINARY_SUBPATH}" ]]; then
          errors=true
          echo "::error ::binary_subpath is a required input"
        fi

        if [ "$errors" = true ]; then
          exit 1
        fi

    - name: 'Restore cache binary'
      id: 'cache-binary'
      if: |
        inputs.cache_key != ''
      uses: 'actions/cache/restore@704facf57e6136b1bc63b828d79edcd491f0ee84' # ratchet:actions/cache/restore@v3
      with:
        path: '${{ inputs.install_path }}'
        key: 'setup-binary-${{ inputs.cache_key }}'

    - name: 'Install hashicorp/go-getter'
      id: 'go-getter'
      if: |
        steps.cache-guardian.outputs.cache-hit != 'true'
      shell: 'bash'
      env:
        GOGETTER_VERSION: '1.7.1'
      run: |-
        # Install hashicorp/go-getter
        if [[ "${RUNNER_OS}" == "Linux" ]]
        then
          TEMP_DIR="${RUNNER_TEMP}/go-getter"
          RELEASE_URL="https://github.com/hashicorp/go-getter/releases/download/v${GOGETTER_VERSION}/go-getter_${GOGETTER_VERSION}_linux_amd64.zip"
        elif [[ "${RUNNER_OS}" == "macOS" ]]
        then
          TEMP_DIR="${RUNNER_TEMP}/go-getter"
          RELEASE_URL="https://github.com/hashicorp/go-getter/releases/download/v${GOGETTER_VERSION}/go-getter_${GOGETTER_VERSION}_darwin_amd64.zip"
        elif [[ "${RUNNER_OS}" == "Windows" ]]
        then
          TEMP_DIR="${RUNNER_TEMP}\go-getter"
          RELEASE_URL="https://github.com/hashicorp/go-getter/releases/download/v${GOGETTER_VERSION}/go-getter_${GOGETTER_VERSION}_windows_amd64.zip"
        else
          echo "::error ::Unsupported operating system ${RUNNER_OS}"
          exit 1
        fi

        if [[ -f "${TEMP_DIR}/go-getter" ]]; then
          echo "Skipping, go-getter is already downloaded"
        else
          echo "Downloading hashicorp/go-getter from ${RELEASE_URL}"
          mkdir -p "${TEMP_DIR}" && cd "${TEMP_DIR}"
          curl -sfL "${RELEASE_URL}" -o go-getter.zip
          unzip go-getter.zip
        fi

        echo "path=${TEMP_DIR}" >> $GITHUB_OUTPUT

    - name: 'Download binary'
      if: |
        steps.cache-binary.outputs.cache-hit != 'true'
      shell: 'bash'
      env:
        GOGETTER_PATH: '${{ steps.go-getter.outputs.path }}'
        INSTALL_PATH: '${{ inputs.install_path }}'
        DOWNLOAD_URL: '${{ inputs.download_url }}'
        CHECKSUM: '${{ inputs.checksum }}'
      run: |-
        # Download binary
        if [[ ! -z "${CHECKSUM}" ]]; then
          SEPARATOR="?"
          if [[ "" == *"?"* ]]; then
            SEPARATOR="&"
          fi

          DOWNLOAD_URL="${DOWNLOAD_URL}${SEPARATOR}checksum=${CHECKSUM}"
        fi

        "${GOGETTER_PATH}/go-getter" "${DOWNLOAD_URL}" "${INSTALL_PATH}"

    - name: 'Save cache binary'
      if: |
        inputs.cache_key != '' && steps.cache-binary.outputs.cache-hit != 'true'
      uses: 'actions/cache/save@704facf57e6136b1bc63b828d79edcd491f0ee84' # ratchet:actions/cache/save@v3
      with:
        path: '${{ inputs.install_path }}'
        key: 'setup-binary-${{ inputs.cache_key }}'

    - name: 'Change to destination subpath'
      if: |
        inputs.destination_subpath != ''
      shell: 'bash'
      working-directory: '${{ inputs.install_path }}'
      env:
        BINARY_SUBPATH: '${{ inputs.binary_subpath }}'
        DESTINATION_SUBPATH: '${{ inputs.destination_subpath }}'
      run: |-
        mv ${BINARY_SUBPATH} ${DESTINATION_SUBPATH}

    - name: 'Add binary to path'
      if: |
        contains(fromJSON('["true", "True", "TRUE", "1", "T", "t"]'), inputs.add_to_path)
      shell: 'bash'
      env:
        INSTALL_PATH: '${{ inputs.install_path }}'
        BINARY_SUBPATH: '${{ inputs.binary_subpath }}'
        DESTINATION_SUBPATH: '${{ inputs.destination_subpath }}'
      run: |-
        if [[ -n "${DESTINATION_SUBPATH}" ]]; then
          BINARY_SUBPATH=${DESTINATION_SUBPATH}
        fi
        BINARY_DIR=$(dirname ${INSTALL_PATH}/${BINARY_SUBPATH})
        echo "Adding ${BINARY_DIR} to PATH"
        echo "${BINARY_DIR}" >> $GITHUB_PATH

    - name: 'Mark binary as executable'
      shell: 'bash'
      env:
        INSTALL_PATH: '${{ inputs.install_path }}'
        BINARY_SUBPATH: '${{ inputs.binary_subpath }}'
        DESTINATION_SUBPATH: '${{ inputs.destination_subpath }}'
      run: |-
        if [[ -n "${DESTINATION_SUBPATH}" ]]; then
          BINARY_SUBPATH=${DESTINATION_SUBPATH}
        fi
        chmod +x ${INSTALL_PATH}/${BINARY_SUBPATH}

    - name: 'debug'
      shell: 'bash'
      env:
        INSTALL_PATH: '${{ inputs.install_path }}'
      run: |-
        ls ${INSTALL_PATH}
<<<<<<< HEAD
        ${INSTALL_PATH}/ratchet.exe -version
=======
        ./${INSTALL_PATH}/ratchet.exe -version
>>>>>>> 0dd0e495
        ratchet -version<|MERGE_RESOLUTION|>--- conflicted
+++ resolved
@@ -189,17 +189,4 @@
         if [[ -n "${DESTINATION_SUBPATH}" ]]; then
           BINARY_SUBPATH=${DESTINATION_SUBPATH}
         fi
-        chmod +x ${INSTALL_PATH}/${BINARY_SUBPATH}
-
-    - name: 'debug'
-      shell: 'bash'
-      env:
-        INSTALL_PATH: '${{ inputs.install_path }}'
-      run: |-
-        ls ${INSTALL_PATH}
-<<<<<<< HEAD
-        ${INSTALL_PATH}/ratchet.exe -version
-=======
-        ./${INSTALL_PATH}/ratchet.exe -version
->>>>>>> 0dd0e495
-        ratchet -version+        chmod +x ${INSTALL_PATH}/${BINARY_SUBPATH}