# Copyright 2023 The Authors (see AUTHORS file)
#
# Licensed under the Apache License, Version 2.0 (the "License");
# you may not use this file except in compliance with the License.
# You may obtain a copy of the License at
#
#     http://www.apache.org/licenses/LICENSE-2.0
#
# Unless required by applicable law or agreed to in writing, software
# distributed under the License is distributed on an "AS IS" BASIS,
# WITHOUT WARRANTIES OR CONDITIONS OF ANY KIND, either express or implied.
# See the License for the specific language governing permissions and
# limitations under the License.

name: 'setup-binary-test'

on:
  pull_request:
    paths:
      - '.github/actions/setup-binary/**'

jobs:
  setup-binary-test:
    strategy:
      fail-fast: false
      matrix:
        include:
          # checksums generated from sha512sum
          - os: 'ubuntu-latest'
            name: 'linux'
            ext: 'tar.gz'
            checksum: '952a9b7bb8b044f5229207f173dfc2e25134781e0470bc7fcfb1eae914bebfc84ac25287f0fa2fb696c7c19526fe02e70c86434adb8d5a969c78912b5ad155b3'
          - os: 'windows-latest'
            name: 'windows'
            ext: 'zip'
            checksum: '52d965a26c1300a54ed66ceb9037b141f2af5f3ffdc91a3613dad2c51941bd0aa222d220681d114fd5d2baec3f068ec88acfe96cff65d383b26ea73b52f02406'
          - os: 'macos-latest'
            name: 'darwin'
            ext: 'tar.gz'
            checksum: '3ad1258d5ad844ca29101916d07b428eaa6bb9400cb9dcd4d016e63b278ca85446115d45b0ea87678a4eb00c6eb7b8e63c9f29860a39aa6bb51af1b52dd59b04'
    runs-on: '${{ matrix.os }}'
    steps:
      - name: 'Checkout'
        uses: 'actions/checkout@b4ffde65f46336ab88eb53be808477a3936bae11' # ratchet:actions/checkout@v4

      - name: 'Path'
        id: 'path'
        shell: 'bash'
        run: |
          echo "path=${HOME}/.ratchet" >> $GITHUB_OUTPUT

      - name: 'Setup binary (save cache)'
        uses: './.github/actions/setup-binary' # ratchet:exclude
        with:
          install_path: '${{ steps.path.outputs.path }}'
          download_url: 'https://github.com/sethvargo/ratchet/releases/download/v0.6.0/ratchet_0.6.0_${{ matrix.name }}_amd64.${{ matrix.ext }}'
          checksum: '${{ matrix.checksum }}'
          cache_key: '${{ runner.os }}_${{ runner.arch }}_abc_${{ github.sha }}'
          binary_subpath: 'ratchet'

      - name: 'Setup binary (restore cache)'
        uses: './.github/actions/setup-binary' # ratchet:exclude
        with:
          install_path: '${{ steps.path.outputs.path }}'
          download_url: 'https://github.com/sethvargo/ratchet/releases/download/v0.6.0/ratchet_0.6.0_${{ matrix.name }}_amd64.${{ matrix.ext }}'
          checksum: '${{ matrix.checksum }}'
          cache_key: '${{ runner.os }}_${{ runner.arch }}_abc_${{ github.sha }}'
          add_to_path: true
<<<<<<< HEAD
          binary_subpath: 'abc'
          destination_subpath: 'xyz'
=======
          binary_subpath: 'ratchet'
>>>>>>> c40ace8c

      - name: 'Test'
        shell: 'bash'
        run: |
<<<<<<< HEAD
          exit 0
          xyz -version
          GOT=$(abc -version 2>&1) # abcxyz/pkg/cli writes help to stderr
          WANT="abc 0.0.1-alpha4"
=======
          ratchet -version
          GOT=$(ratchet -version 2>&1) # abcxyz/pkg/cli writes help to stderr
          WANT="ratchet 0.6.0"
>>>>>>> c40ace8c

          if [[ "${GOT}" != "${WANT}"* ]]; then
            echo "::error ::Expected ${GOT} to contain ${WANT}"
            exit 1
          fi<|MERGE_RESOLUTION|>--- conflicted
+++ resolved
@@ -66,26 +66,15 @@
           checksum: '${{ matrix.checksum }}'
           cache_key: '${{ runner.os }}_${{ runner.arch }}_abc_${{ github.sha }}'
           add_to_path: true
-<<<<<<< HEAD
-          binary_subpath: 'abc'
-          destination_subpath: 'xyz'
-=======
           binary_subpath: 'ratchet'
->>>>>>> c40ace8c
+          destination_subpath: 'definitely_not_ratchet'
 
       - name: 'Test'
         shell: 'bash'
         run: |
-<<<<<<< HEAD
-          exit 0
-          xyz -version
-          GOT=$(abc -version 2>&1) # abcxyz/pkg/cli writes help to stderr
-          WANT="abc 0.0.1-alpha4"
-=======
-          ratchet -version
+          definitely_not_ratchet -version
           GOT=$(ratchet -version 2>&1) # abcxyz/pkg/cli writes help to stderr
           WANT="ratchet 0.6.0"
->>>>>>> c40ace8c
 
           if [[ "${GOT}" != "${WANT}"* ]]; then
             echo "::error ::Expected ${GOT} to contain ${WANT}"
